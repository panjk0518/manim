"""
config.py
---------
Process the manim.cfg file and the command line arguments into a single
config object.
"""
import os
import sys

import colour

from . import constants
from .utils.config_utils import _run_config, _init_dirs, _from_command_line

from .logger import logger
from .utils.tex import TexTemplate, TexTemplateFromFile

__all__ = ["file_writer_config", "config", "camera_config"]


def _parse_config(config_parser, args):
    """Parse config files and CLI arguments into a single dictionary."""
    # By default, use the CLI section of the digested .cfg files
    default = config_parser["CLI"]

    # Handle the *_quality flags.  These determine the section to read
    # and are stored in 'camera_config'.  Note the highest resolution
    # passed as argument will be used.
    for flag in ["fourk_quality", "high_quality", "medium_quality", "low_quality"]:
        if getattr(args, flag):
            section = config_parser[flag]
            break
    else:
        section = config_parser["CLI"]
    config = {opt: section.getint(opt) for opt in config_parser[flag]}

    # The -r, --resolution flag overrides the *_quality flags
    if args.resolution is not None:
        if "," in args.resolution:
            height_str, width_str = args.resolution.split(",")
            height, width = int(height_str), int(width_str)
        else:
            height, width = int(args.resolution), int(16 * height / 9)
        config["camera_config"].update({"pixel_height": height, "pixel_width": width})

    # Handle the -c (--color) flag
    if args.color is not None:
        try:
            background_color = colour.Color(args.color)
        except AttributeError as err:
            logger.warning("Please use a valid color.")
            logger.error(err)
            sys.exit(2)
    else:
        background_color = colour.Color(default["background_color"])
    config["background_color"] = background_color

    # Set the rest of the frame properties
    config["frame_height"] = 8.0
    config["frame_width"] = (
        config["frame_height"] * config["pixel_width"] / config["pixel_height"]
    )
    config["frame_y_radius"] = config["frame_height"] / 2
    config["frame_x_radius"] = config["frame_width"] / 2
    config["top"] = config["frame_y_radius"] * constants.UP
    config["bottom"] = config["frame_y_radius"] * constants.DOWN
    config["left_side"] = config["frame_x_radius"] * constants.LEFT
    config["right_side"] = config["frame_x_radius"] * constants.RIGHT

    # Handle the --tex_template flag.  Note we accept None if the flag is absent
    tex_fn = os.path.expanduser(args.tex_template) if args.tex_template else None

    if tex_fn is not None and not os.access(tex_fn, os.R_OK):
        # custom template not available, fallback to default
        logger.warning(
            f"Custom TeX template {tex_fn} not found or not readable. "
            "Falling back to the default template."
        )
        tex_fn = None
    config["tex_template_file"] = tex_fn
    config["tex_template"] = (
        TexTemplateFromFile(filename=tex_fn) if tex_fn is not None else TexTemplate()
    )

    return config


args, config_parser, file_writer_config, successfully_read_files = _run_config()
if _from_command_line():
<<<<<<< HEAD
    logger.info(f"Read configuration files: {[os.path.abspath(cfgfile) for cfgfile in successfully_read_files]}")
    if not(hasattr(args,"subcommands")):
        _init_dirs(file_writer_config)
=======
    logger.info(
        f"Read configuration files: {os.path.abspath(successfully_read_files[-1])}"
    )
    _init_dirs(file_writer_config)
>>>>>>> 6e5770a8
config = _parse_config(config_parser, args)
camera_config = config<|MERGE_RESOLUTION|>--- conflicted
+++ resolved
@@ -87,15 +87,8 @@
 
 args, config_parser, file_writer_config, successfully_read_files = _run_config()
 if _from_command_line():
-<<<<<<< HEAD
     logger.info(f"Read configuration files: {[os.path.abspath(cfgfile) for cfgfile in successfully_read_files]}")
     if not(hasattr(args,"subcommands")):
         _init_dirs(file_writer_config)
-=======
-    logger.info(
-        f"Read configuration files: {os.path.abspath(successfully_read_files[-1])}"
-    )
-    _init_dirs(file_writer_config)
->>>>>>> 6e5770a8
 config = _parse_config(config_parser, args)
 camera_config = config